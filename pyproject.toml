--- conflicted
+++ resolved
@@ -60,11 +60,7 @@
   "tenacity >=8.2,<9",
   "tensorboard >=2,<3",
   "tomli >=2.0,<3",
-<<<<<<< HEAD
-  "torch==2.5.1+cu124", # Requires --extra-index-url https://download.pytorch.org/whl/cu124
-=======
-  "torch==2.7.1+cu128", # Requires --extra-index-url https://download.pytorch.org/whl/cu121
->>>>>>> 1cdffa91
+  "torch==2.7.1+cu128", # Requires --extra-index-url https://download.pytorch.org/whl/cu128
   "tqdm >=4.64,<5",
   "apted >=1.0.3, <2",
   "typing_extensions >=4.0,<5",
